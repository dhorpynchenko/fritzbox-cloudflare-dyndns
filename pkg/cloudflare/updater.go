package cloudflare

import (
	"context"
	"fmt"
	cf "github.com/cloudflare/cloudflare-go"
	"github.com/cromefire/fritzbox-cloudflare-dyndns/pkg/logging"
	"golang.org/x/net/publicsuffix"
	"log/slog"
	"net"
	"strings"
	"time"
)

type Action struct {
	DnsRecord string
	CfZoneId  string
	IpVersion int
}

type Updater struct {
	ipv4Zones []string
	ipv6Zones []string

	actions []*Action

	isInit bool
	api    *cf.API
	log    *slog.Logger

	In chan *net.IP

	lastIpv4 *net.IP
	lastIpv6 *net.IP
}

func NewUpdater(log *slog.Logger) *Updater {
	return &Updater{
		isInit:    false,
		In:        make(chan *net.IP, 10),
		log:       log.With(slog.String("module", "cloudflare")),
		ipv4Zones: make([]string, 0),
		ipv6Zones: make([]string, 0),
	}
}

func (u *Updater) SetIPv4Zones(zones string) {
	u.ipv4Zones = strings.Split(zones, ",")
}

func (u *Updater) SetIPv6Zones(zones string) {
	u.ipv6Zones = strings.Split(zones, ",")
}

func (u *Updater) InitWithToken(token string) error {
	api, err := cf.NewWithAPIToken(token)

	if err != nil {
		return err
	}

	return u.init(api)
}

func (u *Updater) InitWithKey(email string, key string) error {
	api, err := cf.New(key, email)

	if err != nil {
		return err
	}

	return u.init(api)
}

func (u *Updater) init(api *cf.API) error {
	// Create unique list of zones and fetch their CloudFlare zone IDs
	zoneIdMap := make(map[string]string)

	for _, val := range u.ipv4Zones {
		zoneIdMap[val] = ""
	}

	for _, val := range u.ipv6Zones {
		zoneIdMap[val] = ""
	}

	for val := range zoneIdMap {
		zone, err := publicsuffix.EffectiveTLDPlusOne(val)

		if err != nil {
			return err
		}

		id, err := api.ZoneIDByName(zone)

		if err != nil {
			return err
		}

		zoneIdMap[val] = id
	}

	// Now create an updater action list
	for _, val := range u.ipv4Zones {
		a := &Action{
			DnsRecord: val,
			CfZoneId:  zoneIdMap[val],
			IpVersion: 4,
		}

		u.actions = append(u.actions, a)
	}

	for _, val := range u.ipv6Zones {
		a := &Action{
			DnsRecord: val,
			CfZoneId:  zoneIdMap[val],
			IpVersion: 6,
		}

		u.actions = append(u.actions, a)
	}

	u.api = api
	u.isInit = true

	return nil
}

func (u *Updater) StartWorker() {
	if !u.isInit {
		return
	}

	go u.spawnWorker()
}

func (u *Updater) spawnWorker() {
	for {
		select {
		case ip := <-u.In:
<<<<<<< HEAD
			if ip.To4() == nil {
				if u.lastIpv6 != nil && u.lastIpv6.Equal(*ip) {
					continue
				}
			} else {
				if u.lastIpv4 != nil && u.lastIpv4.Equal(*ip) {
					continue
				}
			}
			log.WithField("ip", ip).Info("Received update request")
=======
			u.log.Info("Received update request", slog.Any("ip", ip))
>>>>>>> 2a688c44

			for _, action := range u.actions {
				// Skip IPv6 action mismatching IP version
				if ip.To4() == nil && action.IpVersion != 6 {
					continue
				}

				// Skip IPv4 action mismatching IP version
				if ip.To4() != nil && action.IpVersion == 6 {
					continue
				}

				// Create detailed sub-logger for this action
				alog := u.log.With(slog.String("domain", fmt.Sprintf("%s/IPv%d", action.DnsRecord, action.IpVersion)))

				// Decide record type on ip version
				var recordType string

				if ip.To4() == nil {
					recordType = "AAAA"
				} else {
					recordType = "A"
				}

				ctx, cancel := context.WithTimeout(context.Background(), time.Minute)

				rc := cf.ZoneIdentifier(action.CfZoneId)

				// Research all current records matching the current scheme
				records, _, err := u.api.ListDNSRecords(ctx, rc, cf.ListDNSRecordsParams{
					Type: recordType,
					Name: action.DnsRecord,
				})

				if err != nil {
					alog.Error("Action failed, could not research DNS records", logging.ErrorAttr(err))
					continue
				}

				// Create record if none were found
				if len(records) == 0 {
					alog.Info("Creating DNS record")

					proxied := false

					_, err := u.api.CreateDNSRecord(ctx, rc, cf.CreateDNSRecordParams{
						Type:    recordType,
						Name:    action.DnsRecord,
						Content: ip.String(),
						Proxied: &proxied,
						TTL:     120,
						ZoneID:  action.CfZoneId,
					})

					if err != nil {
						alog.Error("Action failed, could not create DNS record", logging.ErrorAttr(err))
						continue
					}
				}

				// Update existing records
				for _, record := range records {
					alog.Info("Updating DNS record", slog.Any("record-id", record.ID))

					if record.Content == ip.String() {
						continue
					}

					// Ensure we submit all required fields even if they did not change,otherwise
					// cloudflare-go might revert them to default values.
					_, err := u.api.UpdateDNSRecord(ctx, rc, cf.UpdateDNSRecordParams{
						ID:      record.ID,
						Content: ip.String(),
						TTL:     record.TTL,
						Proxied: record.Proxied,
					})

					if err != nil {
						alog.Error("Action failed, could not update DNS record", logging.ErrorAttr(err))
						continue
					}
				}

				cancel()
			}

			if ip.To4() == nil {
				u.lastIpv6 = ip
			} else {
				u.lastIpv4 = ip
			}
		}
	}
}<|MERGE_RESOLUTION|>--- conflicted
+++ resolved
@@ -139,7 +139,6 @@
 	for {
 		select {
 		case ip := <-u.In:
-<<<<<<< HEAD
 			if ip.To4() == nil {
 				if u.lastIpv6 != nil && u.lastIpv6.Equal(*ip) {
 					continue
@@ -149,10 +148,7 @@
 					continue
 				}
 			}
-			log.WithField("ip", ip).Info("Received update request")
-=======
 			u.log.Info("Received update request", slog.Any("ip", ip))
->>>>>>> 2a688c44
 
 			for _, action := range u.actions {
 				// Skip IPv6 action mismatching IP version
