package main

import (
<<<<<<< HEAD
	"errors"
=======
	"context"
	"errors"
	"github.com/cromefire/fritzbox-cloudflare-dyndns/pkg/avm"
	"github.com/cromefire/fritzbox-cloudflare-dyndns/pkg/cloudflare"
	"github.com/cromefire/fritzbox-cloudflare-dyndns/pkg/dyndns"
	"github.com/cromefire/fritzbox-cloudflare-dyndns/pkg/logging"
	"github.com/joho/godotenv"
>>>>>>> a113dee6
	"log/slog"
	"net"
	"net/http"
	"net/url"
	"os"
	"os/signal"
	"strings"
	"syscall"
	"time"

	"github.com/cromefire/fritzbox-cloudflare-dyndns/pkg/avm"
	"github.com/cromefire/fritzbox-cloudflare-dyndns/pkg/dyndns"
	"github.com/cromefire/fritzbox-cloudflare-dyndns/pkg/logging"
	"github.com/cromefire/fritzbox-cloudflare-dyndns/pkg/updater"
	"github.com/joho/godotenv"
)

func main() {
	// Load any env variables defined in .env.dev files
	_ = godotenv.Load(".env", ".env.dev")

	updater, error := newUpdater()
	if error != nil {
		slog.Error("Failed to initialize the updater: " + error.Error())
		os.Exit(1)
		return
	}

	ctx, cancel := context.WithCancelCause(context.Background())

	ipv6LocalAddress := os.Getenv("DEVICE_LOCAL_ADDRESS_IPV6")

	var localIp net.IP
	if ipv6LocalAddress != "" {
		localIp = net.ParseIP(ipv6LocalAddress)
		if localIp == nil {
			slog.Error("Failed to parse IP from DEVICE_LOCAL_ADDRESS_IPV6, exiting")
			os.Exit(1)
			return
		}
		slog.Info("Using the IPv6 Prefix to construct the IPv6 Address")
	}

<<<<<<< HEAD
	startPollServer(updater, &localIp)
	startPushServer(updater, &localIp)
=======
	startPollServer(updater.In, &localIp)
	startPushServer(updater.In, &localIp, cancel)
>>>>>>> a113dee6

	// Create a OS signal shutdown channel
	shutdown := make(chan os.Signal)

	signal.Notify(shutdown, syscall.SIGTERM)
	signal.Notify(shutdown, syscall.SIGINT)

	// Wait for either the context to finish or the shutdown signal
	select {
	case <-ctx.Done():
		slog.Error("Context closed", logging.ErrorAttr(context.Cause(ctx)))
		os.Exit(1)
	case <-shutdown:
		break
	}

	slog.Info("Shutdown detected")
}

func newFritzBox() *avm.FritzBox {
	fb := avm.NewFritzBox()

	// Import FritzBox endpoint url
	endpointUrl := os.Getenv("FRITZBOX_ENDPOINT_URL")

	if endpointUrl != "" {
		v, err := url.ParseRequestURI(endpointUrl)

		if err != nil {
			slog.Error("Failed to parse env FRITZBOX_ENDPOINT_URL", logging.ErrorAttr(err))
			os.Exit(1)
		}

		fb.Url = strings.TrimRight(v.String(), "/")
	} else {
		slog.Info("Env FRITZBOX_ENDPOINT_URL not found, disabling FritzBox polling")
		return nil
	}

	// Import FritzBox endpoint timeout setting
	endpointTimeout := os.Getenv("FRITZBOX_ENDPOINT_TIMEOUT")

	if endpointTimeout != "" {
		v, err := time.ParseDuration(endpointTimeout)

		if err != nil {
			slog.Warn("Failed to parse FRITZBOX_ENDPOINT_TIMEOUT, using defaults", logging.ErrorAttr(err))
		} else {
			fb.Timeout = v
		}
	}

	return fb
}

func newUpdater() (updater.Updater, error) {

	ipv4Zone := splitZones(os.Getenv("CLOUDFLARE_ZONES_IPV4"))
	ipv6Zone := splitZones(os.Getenv("CLOUDFLARE_ZONES_IPV6"))

	if len(ipv4Zone) == 0 && len(ipv6Zone) == 0 {
		return nil, errors.New("Env CLOUDFLARE_ZONES_IPV4 and CLOUDFLARE_ZONES_IPV6 not found")
	}

	updaterOptions := updater.NewUpdaterOptions(ipv4Zone, ipv6Zone)

	if updaterType := os.Getenv("UPDATER"); strings.EqualFold(updaterType, "NOOP") {
		return updater.NewNoOPUpdater(updaterOptions, slog.Default()), nil
	}

	token := os.Getenv("CLOUDFLARE_API_TOKEN")
	email := os.Getenv("CLOUDFLARE_API_EMAIL")
	key := os.Getenv("CLOUDFLARE_API_KEY")

	if token == "" {
		if email == "" || key == "" {
<<<<<<< HEAD
			return nil, errors.New("No CloudFlare token or email&key pair was provided.")
=======
			slog.Info("Env CLOUDFLARE_API_TOKEN not found, disabling Cloudflare updates")
			return u
>>>>>>> a113dee6
		} else {
			slog.Warn("Using deprecated credentials via the API key")
		}
	}

	retryPolicy := os.Getenv("CLOUDFLARE_RETRY_POLICY")

<<<<<<< HEAD
	cloudflareConfigs := updater.NewCLoudflareConfigs(token, email, key, retryPolicy)
=======
	if ipv4Zone == "" && ipv6Zone == "" {
		slog.Warn("Env CLOUDFLARE_ZONES_IPV4 and CLOUDFLARE_ZONES_IPV6 not found, disabling Cloudflare updates")
		return u
	}

	if ipv4Zone != "" {
		u.SetIPv4Zones(ipv4Zone)
	}
>>>>>>> a113dee6

	return updater.NewCloudflareUpdater(updaterOptions, cloudflareConfigs, slog.Default())
}

func splitZones(zones string) []string {
	if zones == "" {
		return make([]string, 0)
	} else {
		return strings.Split(zones, ",")
	}
<<<<<<< HEAD
}

func startPushServer(updater updater.Updater, localIp *net.IP) {
=======

	if err != nil {
		slog.Error("Failed to init Cloudflare updater, disabling Cloudflare updates")
		return u
	}

	return u
}

func startPushServer(out chan<- *net.IP, localIp *net.IP, cancel context.CancelCauseFunc) {
>>>>>>> a113dee6
	bind := os.Getenv("DYNDNS_SERVER_BIND")

	if bind == "" {
		slog.Info("Env DYNDNS_SERVER_BIND not found, disabling DynDns server")
		return
	}

	server := dyndns.NewServer(updater, localIp, slog.Default())
	server.Username = os.Getenv("DYNDNS_SERVER_USERNAME")
	server.Password = os.Getenv("DYNDNS_SERVER_PASSWORD")

	s := &http.Server{
		Addr:     bind,
		ErrorLog: slog.NewLogLogger(slog.Default().Handler(), slog.LevelError),
	}

	http.HandleFunc("/ip", server.Handler)

	go func() {
		err := s.ListenAndServe()
<<<<<<< HEAD
		slog.Error("Server stopped", logging.ErrorAttr(err))
		os.Exit(1)
=======
		cancel(errors.Join(errors.New("http server error"), err))
>>>>>>> a113dee6
	}()
}

func startPollServer(updater updater.Updater, localIp *net.IP) {
	fritzbox := newFritzBox()

	// Import endpoint polling interval duration
	interval := os.Getenv("FRITZBOX_ENDPOINT_INTERVAL")
	useIpv4 := os.Getenv("CLOUDFLARE_ZONES_IPV4") != ""
	useIpv6 := os.Getenv("CLOUDFLARE_ZONES_IPV6") != ""

	var ticker *time.Ticker

	if interval != "" {
		v, err := time.ParseDuration(interval)

		if err != nil {
			slog.Warn("Failed to parse FRITZBOX_ENDPOINT_INTERVAL, using defaults", logging.ErrorAttr(err))
			ticker = time.NewTicker(300 * time.Second)
		} else {
			ticker = time.NewTicker(v)
		}
	} else {
		slog.Info("Env FRITZBOX_ENDPOINT_INTERVAL not found, disabling polling")
		return
	}

	go func() {
		lastV4 := net.IP{}
		lastV6 := net.IP{}

		poll := func() {
			slog.Debug("Polling WAN IPs from router")

			if useIpv4 {
				ipv4, err := fritzbox.GetWanIpv4()

				if err != nil {
					slog.Warn("Failed to poll WAN IPv4 from router", logging.ErrorAttr(err))
				} else {
					updater.OnNewIp(&ipv4)
					if !lastV4.Equal(ipv4) {
						slog.Info("New WAN IPv4 found", slog.Any("ipv4", ipv4))
						lastV4 = ipv4
					}
				}
			}

			if *localIp == nil && useIpv6 {
				ipv6, err := fritzbox.GetwanIpv6()

				if err != nil {
					slog.Warn("Failed to poll WAN IPv6 from router", logging.ErrorAttr(err))
				} else {
					if !lastV6.Equal(ipv6) {
						slog.Info("New WAN IPv6 found", slog.Any("ipv6", ipv6))
						updater.OnNewIp(&ipv6)
						lastV6 = ipv6
					}
				}
			} else if useIpv6 {
				prefix, err := fritzbox.GetIpv6Prefix()

				if err != nil {
					slog.Warn("Failed to poll IPv6 Prefix from router", logging.ErrorAttr(err))
				} else {
					constructedIp := make(net.IP, net.IPv6len)
					copy(constructedIp, prefix.IP)

					maskLen, _ := prefix.Mask.Size()

					for i := 0; i < net.IPv6len; i++ {
						b := constructedIp[i]
						lb := (*localIp)[i]
						var mask byte = 0b00000000
						for j := 0; j < 8; j++ {
							if (i*8 + j) >= maskLen {
								mask += 0b00000001 << (7 - j)
							}
						}
						b += lb & mask
						constructedIp[i] = b
					}

					slog.Info("New IPv6 Prefix found", slog.Any("prefix", prefix), slog.Any("ipv6", constructedIp))

					updater.OnNewIp(&constructedIp)

					if !lastV6.Equal(prefix.IP) {
						lastV6 = prefix.IP
					}
				}
			}
		}

		poll()

		for {
			select {
			case <-ticker.C:
				poll()
			}
		}
	}()
}<|MERGE_RESOLUTION|>--- conflicted
+++ resolved
@@ -1,17 +1,8 @@
 package main
 
 import (
-<<<<<<< HEAD
-	"errors"
-=======
 	"context"
 	"errors"
-	"github.com/cromefire/fritzbox-cloudflare-dyndns/pkg/avm"
-	"github.com/cromefire/fritzbox-cloudflare-dyndns/pkg/cloudflare"
-	"github.com/cromefire/fritzbox-cloudflare-dyndns/pkg/dyndns"
-	"github.com/cromefire/fritzbox-cloudflare-dyndns/pkg/logging"
-	"github.com/joho/godotenv"
->>>>>>> a113dee6
 	"log/slog"
 	"net"
 	"net/http"
@@ -55,13 +46,8 @@
 		slog.Info("Using the IPv6 Prefix to construct the IPv6 Address")
 	}
 
-<<<<<<< HEAD
 	startPollServer(updater, &localIp)
-	startPushServer(updater, &localIp)
-=======
-	startPollServer(updater.In, &localIp)
-	startPushServer(updater.In, &localIp, cancel)
->>>>>>> a113dee6
+	startPushServer(updater, &localIp, cancel)
 
 	// Create a OS signal shutdown channel
 	shutdown := make(chan os.Signal)
@@ -138,12 +124,7 @@
 
 	if token == "" {
 		if email == "" || key == "" {
-<<<<<<< HEAD
-			return nil, errors.New("No CloudFlare token or email&key pair was provided.")
-=======
-			slog.Info("Env CLOUDFLARE_API_TOKEN not found, disabling Cloudflare updates")
-			return u
->>>>>>> a113dee6
+			return nil, errors.New("No Cloudflare token or email&key pair was provided.")
 		} else {
 			slog.Warn("Using deprecated credentials via the API key")
 		}
@@ -151,18 +132,7 @@
 
 	retryPolicy := os.Getenv("CLOUDFLARE_RETRY_POLICY")
 
-<<<<<<< HEAD
 	cloudflareConfigs := updater.NewCLoudflareConfigs(token, email, key, retryPolicy)
-=======
-	if ipv4Zone == "" && ipv6Zone == "" {
-		slog.Warn("Env CLOUDFLARE_ZONES_IPV4 and CLOUDFLARE_ZONES_IPV6 not found, disabling Cloudflare updates")
-		return u
-	}
-
-	if ipv4Zone != "" {
-		u.SetIPv4Zones(ipv4Zone)
-	}
->>>>>>> a113dee6
 
 	return updater.NewCloudflareUpdater(updaterOptions, cloudflareConfigs, slog.Default())
 }
@@ -173,22 +143,9 @@
 	} else {
 		return strings.Split(zones, ",")
 	}
-<<<<<<< HEAD
-}
-
-func startPushServer(updater updater.Updater, localIp *net.IP) {
-=======
-
-	if err != nil {
-		slog.Error("Failed to init Cloudflare updater, disabling Cloudflare updates")
-		return u
-	}
-
-	return u
-}
-
-func startPushServer(out chan<- *net.IP, localIp *net.IP, cancel context.CancelCauseFunc) {
->>>>>>> a113dee6
+}
+
+func startPushServer(updater updater.Updater, localIp *net.IP, cancel context.CancelCauseFunc) {
 	bind := os.Getenv("DYNDNS_SERVER_BIND")
 
 	if bind == "" {
@@ -209,12 +166,7 @@
 
 	go func() {
 		err := s.ListenAndServe()
-<<<<<<< HEAD
-		slog.Error("Server stopped", logging.ErrorAttr(err))
-		os.Exit(1)
-=======
 		cancel(errors.Join(errors.New("http server error"), err))
->>>>>>> a113dee6
 	}()
 }
 
