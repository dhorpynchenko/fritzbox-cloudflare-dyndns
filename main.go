package main

import (
	"github.com/cromefire/fritzbox-cloudflare-dyndns/pkg/avm"
	"github.com/cromefire/fritzbox-cloudflare-dyndns/pkg/cloudflare"
	"github.com/cromefire/fritzbox-cloudflare-dyndns/pkg/dyndns"
	"github.com/cromefire/fritzbox-cloudflare-dyndns/pkg/logging"
	"github.com/joho/godotenv"
	"log/slog"
	"net"
	"net/http"
	"net/url"
	"os"
	"os/signal"
	"strings"
	"syscall"
	"time"
)

func main() {
	// Load any env variables defined in .env.dev files
	_ = godotenv.Load(".env", ".env.dev")

	updater := newUpdater()
	updater.StartWorker()

	ipv6LocalAddress := os.Getenv("DEVICE_LOCAL_ADDRESS_IPV6")

	var localIp net.IP
	if ipv6LocalAddress != "" {
		localIp = net.ParseIP(ipv6LocalAddress)
		if localIp == nil {
			slog.Error("Failed to parse IP from DEVICE_LOCAL_ADDRESS_IPV6, exiting")
			return
		}
		slog.Info("Using the IPv6 Prefix to construct the IPv6 Address")
	}

	startPollServer(updater.In, &localIp)
	startPushServer(updater.In, &localIp)

	shutdown := make(chan os.Signal)

	signal.Notify(shutdown, syscall.SIGTERM)
	signal.Notify(shutdown, syscall.SIGINT)

	<-shutdown

	slog.Info("Shutdown detected")
}

func newFritzBox() *avm.FritzBox {
	fb := avm.NewFritzBox()

	// Import FritzBox endpoint url
	endpointUrl := os.Getenv("FRITZBOX_ENDPOINT_URL")

	if endpointUrl != "" {
		v, err := url.ParseRequestURI(endpointUrl)

		if err != nil {
			slog.Error("Failed to parse env FRITZBOX_ENDPOINT_URL", logging.ErrorAttr(err))
			panic(err)
		}

		fb.Url = strings.TrimRight(v.String(), "/")
	} else {
		slog.Info("Env FRITZBOX_ENDPOINT_URL not found, disabling FritzBox polling")
		return nil
	}

	// Import FritzBox endpoint timeout setting
	endpointTimeout := os.Getenv("FRITZBOX_ENDPOINT_TIMEOUT")

	if endpointTimeout != "" {
		v, err := time.ParseDuration(endpointTimeout)

		if err != nil {
			slog.Warn("Failed to parse FRITZBOX_ENDPOINT_TIMEOUT, using defaults", logging.ErrorAttr(err))
		} else {
			fb.Timeout = v
		}
	}

	return fb
}

func newUpdater() *cloudflare.Updater {
	u := cloudflare.NewUpdater(slog.Default())

	token := os.Getenv("CLOUDFLARE_API_TOKEN")
	email := os.Getenv("CLOUDFLARE_API_EMAIL")
	key := os.Getenv("CLOUDFLARE_API_KEY")

	if token == "" {
		if email == "" || key == "" {
			slog.Info("Env CLOUDFLARE_API_TOKEN not found, disabling CloudFlare updates")
			return u
		} else {
			slog.Warn("Using deprecated credentials via the API key")
		}
	}

	ipv4Zone := os.Getenv("CLOUDFLARE_ZONES_IPV4")
	ipv6Zone := os.Getenv("CLOUDFLARE_ZONES_IPV6")

	if ipv4Zone == "" && ipv6Zone == "" {
		slog.Warn("Env CLOUDFLARE_ZONES_IPV4 and CLOUDFLARE_ZONES_IPV6 not found, disabling CloudFlare updates")
		return u
	}

	if ipv4Zone != "" {
		u.SetIPv4Zones(ipv4Zone)
	}

	if ipv6Zone != "" {
		u.SetIPv6Zones(ipv6Zone)
	}

	var err error

	if token != "" {
		err = u.InitWithToken(token)
	} else {
		err = u.InitWithKey(email, key)
	}

	if err != nil {
		slog.Error("Failed to init Cloudflare updater, disabling CloudFlare updates")
		return u
	}

	return u
}

func startPushServer(out chan<- *net.IP, localIp *net.IP) {
	bind := os.Getenv("DYNDNS_SERVER_BIND")

	if bind == "" {
		slog.Info("Env DYNDNS_SERVER_BIND not found, disabling DynDns server")
		return
	}

	server := dyndns.NewServer(out, localIp, slog.Default())
	server.Username = os.Getenv("DYNDNS_SERVER_USERNAME")
	server.Password = os.Getenv("DYNDNS_SERVER_PASSWORD")

	s := &http.Server{
		Addr:     bind,
		ErrorLog: slog.NewLogLogger(slog.Default().Handler(), slog.LevelInfo),
	}

	http.HandleFunc("/ip", server.Handler)

	go func() {
		err := s.ListenAndServe()
		slog.Error("Server stopped", logging.ErrorAttr(err))
	}()
}

func startPollServer(out chan<- *net.IP, localIp *net.IP) {
	fritzbox := newFritzBox()

	// Import endpoint polling interval duration
	interval := os.Getenv("FRITZBOX_ENDPOINT_INTERVAL")
	useIpv4 := os.Getenv("CLOUDFLARE_ZONES_IPV4") != ""
	useIpv6 := os.Getenv("CLOUDFLARE_ZONES_IPV6") != ""

	var ticker *time.Ticker

	if interval != "" {
		v, err := time.ParseDuration(interval)

		if err != nil {
			slog.Warn("Failed to parse FRITZBOX_ENDPOINT_INTERVAL, using defaults", logging.ErrorAttr(err))
			ticker = time.NewTicker(300 * time.Second)
		} else {
			ticker = time.NewTicker(v)
		}
	} else {
		slog.Info("Env FRITZBOX_ENDPOINT_INTERVAL not found, disabling polling")
		return
	}

	go func() {
		lastV4 := net.IP{}
		lastV6 := net.IP{}

		poll := func() {
			slog.Debug("Polling WAN IPs from router")

			if useIpv4 {
				ipv4, err := fritzbox.GetWanIpv4()

<<<<<<< HEAD
			if err != nil {
				log.WithError(err).Warn("Failed to poll WAN IPv4 from router")
			} else {
				out <- &ipv4
				if !lastV4.Equal(ipv4) {
					log.WithField("ipv4", ipv4).Info("New WAN IPv4 found")
					lastV4 = ipv4
=======
				if err != nil {
					slog.Warn("Failed to poll WAN IPv4 from router", logging.ErrorAttr(err))
				} else {
					if !lastV4.Equal(ipv4) {
						slog.Info("New WAN IPv4 found", slog.Any("ipv4", ipv4))
						out <- &ipv4
						lastV4 = ipv4
					}
>>>>>>> 2a688c44
				}
			}

			if *localIp == nil && useIpv6 {
				ipv6, err := fritzbox.GetwanIpv6()

				if err != nil {
					slog.Warn("Failed to poll WAN IPv6 from router", logging.ErrorAttr(err))
				} else {
					if !lastV6.Equal(ipv6) {
						slog.Info("New WAN IPv6 found", slog.Any("ipv6", ipv6))
						out <- &ipv6
						lastV6 = ipv6
					}
				}
			} else if useIpv6 {
				prefix, err := fritzbox.GetIpv6Prefix()

				if err != nil {
					slog.Warn("Failed to poll IPv6 Prefix from router", logging.ErrorAttr(err))
				} else {
					constructedIp := make(net.IP, net.IPv6len)
					copy(constructedIp, prefix.IP)

					for i := 0; i < net.IPv6len; i++ {
						constructedIp[i] = constructedIp[i] + (*localIp)[i]
					}

<<<<<<< HEAD
					log.WithField("prefix", prefix).WithField("ipv6", constructedIp).Info("New IPv6 Prefix found")

					out <- &constructedIp
=======
						maskLen, _ := prefix.Mask.Size()

						for i := 0; i < net.IPv6len; i++ {
							b := constructedIp[i]
							lb := (*localIp)[i]
							var mask byte = 0b00000000
							for j := 0; j < 8; j++ {
								if (i*8 + j) >= maskLen {
									mask += 0b00000001 << (7 - j)
								}
							}
							b += lb & mask
							constructedIp[i] = b
						}

						slog.Info("New IPv6 Prefix found", slog.Any("prefix", prefix), slog.Any("ipv6", constructedIp))
>>>>>>> 2a688c44

					if !lastV6.Equal(prefix.IP) {
						lastV6 = prefix.IP
					}
				}
			}
		}

		poll()

		for {
			select {
			case <-ticker.C:
				poll()
			}
		}
	}()
}<|MERGE_RESOLUTION|>--- conflicted
+++ resolved
@@ -192,24 +192,14 @@
 			if useIpv4 {
 				ipv4, err := fritzbox.GetWanIpv4()
 
-<<<<<<< HEAD
-			if err != nil {
-				log.WithError(err).Warn("Failed to poll WAN IPv4 from router")
-			} else {
-				out <- &ipv4
-				if !lastV4.Equal(ipv4) {
-					log.WithField("ipv4", ipv4).Info("New WAN IPv4 found")
-					lastV4 = ipv4
-=======
 				if err != nil {
 					slog.Warn("Failed to poll WAN IPv4 from router", logging.ErrorAttr(err))
 				} else {
+					out <- &ipv4
 					if !lastV4.Equal(ipv4) {
 						slog.Info("New WAN IPv4 found", slog.Any("ipv4", ipv4))
-						out <- &ipv4
 						lastV4 = ipv4
 					}
->>>>>>> 2a688c44
 				}
 			}
 
@@ -234,32 +224,24 @@
 					constructedIp := make(net.IP, net.IPv6len)
 					copy(constructedIp, prefix.IP)
 
+					maskLen, _ := prefix.Mask.Size()
+
 					for i := 0; i < net.IPv6len; i++ {
-						constructedIp[i] = constructedIp[i] + (*localIp)[i]
-					}
-
-<<<<<<< HEAD
-					log.WithField("prefix", prefix).WithField("ipv6", constructedIp).Info("New IPv6 Prefix found")
+						b := constructedIp[i]
+						lb := (*localIp)[i]
+						var mask byte = 0b00000000
+						for j := 0; j < 8; j++ {
+							if (i*8 + j) >= maskLen {
+								mask += 0b00000001 << (7 - j)
+							}
+						}
+						b += lb & mask
+						constructedIp[i] = b
+					}
+
+					slog.Info("New IPv6 Prefix found", slog.Any("prefix", prefix), slog.Any("ipv6", constructedIp))
 
 					out <- &constructedIp
-=======
-						maskLen, _ := prefix.Mask.Size()
-
-						for i := 0; i < net.IPv6len; i++ {
-							b := constructedIp[i]
-							lb := (*localIp)[i]
-							var mask byte = 0b00000000
-							for j := 0; j < 8; j++ {
-								if (i*8 + j) >= maskLen {
-									mask += 0b00000001 << (7 - j)
-								}
-							}
-							b += lb & mask
-							constructedIp[i] = b
-						}
-
-						slog.Info("New IPv6 Prefix found", slog.Any("prefix", prefix), slog.Any("ipv6", constructedIp))
->>>>>>> 2a688c44
 
 					if !lastV6.Equal(prefix.IP) {
 						lastV6 = prefix.IP
